#[macro_use]
extern crate log;

use actix_cors::Cors;
<<<<<<< HEAD
use actix_web::{delete, get, patch, post, web, App, HttpResponse, HttpServer, Responder};
=======
use actix_web::{
    delete, error, get, http::header, http::StatusCode, patch, post, web, App, HttpResponse,
    HttpResponseBuilder, HttpServer, Responder, HttpRequest
};
>>>>>>> cd8a54af
use anyhow::Result;
use derive_more::{Display, Error as DeriveError};
use listenfd::ListenFd;
use serde::{Deserialize, Serialize};
use sqlx::postgres::PgPoolOptions;
use sqlx::PgPool;
use std::env;

#[derive(Serialize, Deserialize, Debug)]
struct Todo {
    id: i64,
    title: String,
    completed: bool,
    order: i64,
}

#[derive(Deserialize)]
struct NewTodo {
    title: String,
    order: Option<i64>,
}

#[derive(Deserialize)]
struct UpdateTodo {
    title: Option<String>,
    completed: Option<bool>,
    order: Option<i64>,
}

#[derive(Serialize)]
struct TodoPresenter {
    #[serde(flatten)]
    todo: Todo,
    url: String,
}

<<<<<<< HEAD
#[get("/todos")]
async fn todos_list_handler(
    pool: web::Data<PgPool>,
    routing: web::Data<RoutingService>,
) -> HttpResponse {
    let result = sqlx::query_as!(Todo, r#"SELECT * FROM todos ORDER BY id"#)
        .fetch_all(pool.get_ref())
        .await;

    match result {
        Ok(todos) => HttpResponse::Ok().json(
            todos
                .into_iter()
                .map(|todo| {
                    let url = routing.todo_url(todo.id);
                    TodoPresenter { todo, url }
                })
                .collect::<Vec<TodoPresenter>>(),
        ),
        _ => HttpResponse::BadRequest().body("Error trying to fetch todos"),
=======
struct TodosList {
    todos: Vec<Todo>,
    routing: RoutingService,
}

#[derive(Debug, Display, DeriveError)]
enum Error {
    #[display(fmt = "internal error")]
    InternalError,

    #[display(fmt = "bad request")]
    BadClientData,

    #[display(fmt = "timeout")]
    Timeout,

    #[display(fmt = "not found")]
    NotFound,
}

impl error::ResponseError for Error {
    fn error_response(&self) -> HttpResponse {
        HttpResponseBuilder::new(self.status_code())
            .set_header(header::CONTENT_TYPE, "text/html; charset=utf-8")
            .body(self.to_string())
    }

    fn status_code(&self) -> StatusCode {
        match *self {
            Error::InternalError => StatusCode::INTERNAL_SERVER_ERROR,
            Error::BadClientData => StatusCode::BAD_REQUEST,
            Error::Timeout => StatusCode::GATEWAY_TIMEOUT,
            Error::NotFound => StatusCode::NOT_FOUND,
        }
    }
}

impl From<sqlx::Error> for Error {
    fn from(error: sqlx::Error) -> Self {
        match error {
            sqlx::Error::RowNotFound => Error::NotFound,
            _ => Error::InternalError
        }
    }
}

impl Responder for TodosList {
    fn respond_to(self, _: &HttpRequest) -> HttpResponse {
        let routing = self.routing.clone();
        let result = self.todos.into_iter()
        .map(|todo| {
            let url = routing.todo_url(todo.id);
            TodoPresenter { todo, url }
        })
        .collect::<Vec<TodoPresenter>>();
        HttpResponse::Ok().json(result)
>>>>>>> cd8a54af
    }
}

impl Responder for TodoPresenter {
    fn respond_to(self, _: &HttpRequest) -> HttpResponse {
        HttpResponse::Ok().json(self)
    }
}

#[get("/todos")]
async fn todos_list_handler(
    pool: web::Data<PgPool>,
    routing: web::Data<RoutingService>,
) -> Result<TodosList, Error> {
    let todos = sqlx::query_as!(Todo, r#"SELECT * FROM todos ORDER BY id"#)
        .fetch_all(pool.get_ref())
        .await?;

    let routing = routing.get_ref().clone();
    Ok(TodosList { routing, todos })
}

#[get("/todos/{id:\\d+}")]
async fn todos_show_handler(
    path: web::Path<i64>,
    pool: web::Data<PgPool>,
    routing: web::Data<RoutingService>,
<<<<<<< HEAD
) -> HttpResponse {
=======
) -> Result<TodoPresenter, Error> {
>>>>>>> cd8a54af
    let id = path.into_inner();
    let todo = sqlx::query_as!(Todo, r#"SELECT * FROM todos WHERE id = $1"#, id)
        .fetch_one(pool.get_ref())
        .await?;

<<<<<<< HEAD
    match result {
        Ok(todo) => {
            let url = routing.todo_url(id);
            HttpResponse::Ok().json(TodoPresenter { todo, url })
        }
        _ => HttpResponse::BadRequest().body("Error trying to fetch a todo"),
    }
=======
    let url = routing.todo_url(id);
    Ok(TodoPresenter { todo, url })
>>>>>>> cd8a54af
}

#[post("/todos")]
async fn create_todo_handler(
    pool: web::Data<PgPool>,
    new_todo: web::Json<NewTodo>,
    routing: web::Data<RoutingService>,
<<<<<<< HEAD
) -> impl Responder {
=======
) -> Result<TodoPresenter, Error> {
>>>>>>> cd8a54af
    let todo = new_todo.into_inner();
    let title = todo.title;
    let order = todo.order.unwrap_or(0);
    let todo = sqlx::query_as!(Todo, r#"INSERT INTO todos (title, "order") VALUES($1, $2) RETURNING id, title, completed, "order""#, title, order)
        .fetch_one(pool.get_ref())
        .await?;

<<<<<<< HEAD
    match result {
        Ok(todo) => {
            let url = routing.todo_url(todo.id);
            HttpResponse::Ok().json(TodoPresenter { todo, url })
        }
        _ => HttpResponse::BadRequest().body("Error trying to create new todo"),
    }
=======
    let url = routing.todo_url(todo.id);
    Ok(TodoPresenter { todo, url })
>>>>>>> cd8a54af
}

#[patch("/todos/{id:\\d+}")]
async fn patch_todo_handler(
    path: web::Path<i64>,
    pool: web::Data<PgPool>,
    update_todo: web::Json<UpdateTodo>,
    routing: web::Data<RoutingService>,
<<<<<<< HEAD
) -> impl Responder {
=======
) -> Result<TodoPresenter, Error> {
>>>>>>> cd8a54af
    let id = path.into_inner();
    let mut todo = sqlx::query_as!(Todo, r#"SELECT * FROM todos WHERE id = $1"#, id)
        .fetch_one(pool.get_ref())
        .await?;

<<<<<<< HEAD
    match result {
        Ok(mut todo) => {
            if let Some(title) = &update_todo.title {
                todo.title = title.clone();
            }
            if let Some(completed) = update_todo.completed {
                todo.completed = completed;
            }
            if let Some(order) = update_todo.order {
                todo.order = order;
            }
            let result = sqlx::query_as!(Todo, r#"UPDATE todos SET title = $1, completed = $2, "order" = $3 WHERE id = $4 RETURNING id, title, completed, "order""#, todo.title, todo.completed, todo.order, todo.id)
                .fetch_one(pool.get_ref())
                .await;
            match result {
                Ok(todo) => {
                    let url = routing.todo_url(todo.id);
                    HttpResponse::Ok().json(TodoPresenter { todo, url })
                }
                _ => HttpResponse::BadRequest().body("Error trying to create new todo"),
            }
        }
        _ => HttpResponse::BadRequest().body("Error trying to create new todo"),
=======
    if let Some(title) = &update_todo.title {
        todo.title = title.clone();
    }
    if let Some(completed) = update_todo.completed {
        todo.completed = completed;
>>>>>>> cd8a54af
    }
    if let Some(order) = update_todo.order {
        todo.order = order;
    }
    let todo = sqlx::query_as!(Todo, r#"UPDATE todos SET title = $1, completed = $2, "order" = $3 WHERE id = $4 RETURNING id, title, completed, "order""#, todo.title, todo.completed, todo.order, todo.id)
        .fetch_one(pool.get_ref())
        .await?;

    let url = routing.todo_url(todo.id);
    Ok(TodoPresenter { todo, url })
}

#[delete("/todos")]
async fn delete_todos_handler(pool: web::Data<PgPool>) -> impl Responder {
    let result = sqlx::query!(r#"DELETE FROM todos"#)
        .execute(pool.get_ref())
        .await;

    match result {
        Ok(todo) => HttpResponse::NoContent().finish(),
        _ => HttpResponse::BadRequest().body("Error trying to delete a todo"),
    }
}

#[delete("/todos/{id:\\d+}")]
async fn delete_todo_handler(
    path: web::Path<i64>,
    pool: web::Data<PgPool>,
<<<<<<< HEAD
    routing: web::Data<RoutingService>,
) -> impl Responder {
=======
) -> Result<HttpResponse, Error> {
>>>>>>> cd8a54af
    let id: i64 = path.into_inner();
    let result = sqlx::query!(r#"DELETE FROM todos WHERE id = $1"#, id)
        .execute(pool.get_ref())
        .await?;

<<<<<<< HEAD
    match result {
        Ok(_query_result) => HttpResponse::NoContent().finish(),
        Err(e) => {
            dbg!(e);
            HttpResponse::BadRequest().body("Error trying to create new todo")
        }
    }
=======
    Ok(HttpResponse::NoContent().finish())
>>>>>>> cd8a54af
}

#[derive(Debug, Clone)]
struct RoutingService {
    host: String,
    port: u16,
    scheme: String,
}

impl RoutingService {
    fn todo_url(&self, id: i64) -> String {
        // For production usage I would check if port is equal to 80 and don't insert port in such
        // case
        format!("{}://{}:{}/todos/{}", self.scheme, self.host, self.port, id)
    }
}

#[actix_web::main]
async fn main() -> Result<()> {
    env_logger::init();

    let mut listenfd = ListenFd::from_env();

    let database_url = env::var("DATABASE_URL").expect("DATABASE_URL is not set in .env file");
    let host = env::var("HOST").unwrap_or("127.0.0.1".to_owned());
    let port: u16 = env::var("PORT")
        .unwrap_or("8080".to_owned())
        .parse()
        .expect("PORT needs to be in 0-65535 range");
    let scheme = env::var("SCHEME").unwrap_or("http".to_owned());

    let pool = PgPoolOptions::new()
        .max_connections(5)
        .connect(&database_url)
        .await
        .unwrap();

    let routing_service = web::Data::new(RoutingService {
        host: host.clone(),
        port,
        scheme: scheme.clone(),
    });

    let mut server = HttpServer::new(move || {
        let cors = Cors::default()
            .allow_any_origin()
            .allow_any_header()
            .allow_any_method()
            .max_age(3600);
        App::new()
            /* .wrap(Logger::default())
            .wrap(Logger::new("%a %{User-Agent}i")) */
            .app_data(web::Data::new(pool.clone()))
            .app_data(routing_service.clone())
            .wrap(cors)
            .service(todos_list_handler)
            .service(create_todo_handler)
            .service(delete_todo_handler)
            .service(delete_todos_handler)
            .service(todos_show_handler)
            .service(patch_todo_handler)
    });

    server = match listenfd.take_tcp_listener(0)? {
        Some(listener) => server.listen(listener)?,
        None => server.bind(format!("{}:{}", host, port))?,
    };

    info!("Starting server");
    server.run().await?;

    Ok(())
}<|MERGE_RESOLUTION|>--- conflicted
+++ resolved
@@ -2,14 +2,10 @@
 extern crate log;
 
 use actix_cors::Cors;
-<<<<<<< HEAD
-use actix_web::{delete, get, patch, post, web, App, HttpResponse, HttpServer, Responder};
-=======
 use actix_web::{
     delete, error, get, http::header, http::StatusCode, patch, post, web, App, HttpResponse,
     HttpResponseBuilder, HttpServer, Responder, HttpRequest
 };
->>>>>>> cd8a54af
 use anyhow::Result;
 use derive_more::{Display, Error as DeriveError};
 use listenfd::ListenFd;
@@ -46,28 +42,6 @@
     url: String,
 }
 
-<<<<<<< HEAD
-#[get("/todos")]
-async fn todos_list_handler(
-    pool: web::Data<PgPool>,
-    routing: web::Data<RoutingService>,
-) -> HttpResponse {
-    let result = sqlx::query_as!(Todo, r#"SELECT * FROM todos ORDER BY id"#)
-        .fetch_all(pool.get_ref())
-        .await;
-
-    match result {
-        Ok(todos) => HttpResponse::Ok().json(
-            todos
-                .into_iter()
-                .map(|todo| {
-                    let url = routing.todo_url(todo.id);
-                    TodoPresenter { todo, url }
-                })
-                .collect::<Vec<TodoPresenter>>(),
-        ),
-        _ => HttpResponse::BadRequest().body("Error trying to fetch todos"),
-=======
 struct TodosList {
     todos: Vec<Todo>,
     routing: RoutingService,
@@ -124,7 +98,6 @@
         })
         .collect::<Vec<TodoPresenter>>();
         HttpResponse::Ok().json(result)
->>>>>>> cd8a54af
     }
 }
 
@@ -152,28 +125,14 @@
     path: web::Path<i64>,
     pool: web::Data<PgPool>,
     routing: web::Data<RoutingService>,
-<<<<<<< HEAD
-) -> HttpResponse {
-=======
 ) -> Result<TodoPresenter, Error> {
->>>>>>> cd8a54af
     let id = path.into_inner();
     let todo = sqlx::query_as!(Todo, r#"SELECT * FROM todos WHERE id = $1"#, id)
         .fetch_one(pool.get_ref())
         .await?;
 
-<<<<<<< HEAD
-    match result {
-        Ok(todo) => {
-            let url = routing.todo_url(id);
-            HttpResponse::Ok().json(TodoPresenter { todo, url })
-        }
-        _ => HttpResponse::BadRequest().body("Error trying to fetch a todo"),
-    }
-=======
     let url = routing.todo_url(id);
     Ok(TodoPresenter { todo, url })
->>>>>>> cd8a54af
 }
 
 #[post("/todos")]
@@ -181,11 +140,7 @@
     pool: web::Data<PgPool>,
     new_todo: web::Json<NewTodo>,
     routing: web::Data<RoutingService>,
-<<<<<<< HEAD
-) -> impl Responder {
-=======
 ) -> Result<TodoPresenter, Error> {
->>>>>>> cd8a54af
     let todo = new_todo.into_inner();
     let title = todo.title;
     let order = todo.order.unwrap_or(0);
@@ -193,18 +148,8 @@
         .fetch_one(pool.get_ref())
         .await?;
 
-<<<<<<< HEAD
-    match result {
-        Ok(todo) => {
-            let url = routing.todo_url(todo.id);
-            HttpResponse::Ok().json(TodoPresenter { todo, url })
-        }
-        _ => HttpResponse::BadRequest().body("Error trying to create new todo"),
-    }
-=======
     let url = routing.todo_url(todo.id);
     Ok(TodoPresenter { todo, url })
->>>>>>> cd8a54af
 }
 
 #[patch("/todos/{id:\\d+}")]
@@ -213,47 +158,17 @@
     pool: web::Data<PgPool>,
     update_todo: web::Json<UpdateTodo>,
     routing: web::Data<RoutingService>,
-<<<<<<< HEAD
-) -> impl Responder {
-=======
 ) -> Result<TodoPresenter, Error> {
->>>>>>> cd8a54af
     let id = path.into_inner();
     let mut todo = sqlx::query_as!(Todo, r#"SELECT * FROM todos WHERE id = $1"#, id)
         .fetch_one(pool.get_ref())
         .await?;
 
-<<<<<<< HEAD
-    match result {
-        Ok(mut todo) => {
-            if let Some(title) = &update_todo.title {
-                todo.title = title.clone();
-            }
-            if let Some(completed) = update_todo.completed {
-                todo.completed = completed;
-            }
-            if let Some(order) = update_todo.order {
-                todo.order = order;
-            }
-            let result = sqlx::query_as!(Todo, r#"UPDATE todos SET title = $1, completed = $2, "order" = $3 WHERE id = $4 RETURNING id, title, completed, "order""#, todo.title, todo.completed, todo.order, todo.id)
-                .fetch_one(pool.get_ref())
-                .await;
-            match result {
-                Ok(todo) => {
-                    let url = routing.todo_url(todo.id);
-                    HttpResponse::Ok().json(TodoPresenter { todo, url })
-                }
-                _ => HttpResponse::BadRequest().body("Error trying to create new todo"),
-            }
-        }
-        _ => HttpResponse::BadRequest().body("Error trying to create new todo"),
-=======
     if let Some(title) = &update_todo.title {
         todo.title = title.clone();
     }
     if let Some(completed) = update_todo.completed {
         todo.completed = completed;
->>>>>>> cd8a54af
     }
     if let Some(order) = update_todo.order {
         todo.order = order;
@@ -282,28 +197,13 @@
 async fn delete_todo_handler(
     path: web::Path<i64>,
     pool: web::Data<PgPool>,
-<<<<<<< HEAD
-    routing: web::Data<RoutingService>,
-) -> impl Responder {
-=======
 ) -> Result<HttpResponse, Error> {
->>>>>>> cd8a54af
     let id: i64 = path.into_inner();
     let result = sqlx::query!(r#"DELETE FROM todos WHERE id = $1"#, id)
         .execute(pool.get_ref())
         .await?;
 
-<<<<<<< HEAD
-    match result {
-        Ok(_query_result) => HttpResponse::NoContent().finish(),
-        Err(e) => {
-            dbg!(e);
-            HttpResponse::BadRequest().body("Error trying to create new todo")
-        }
-    }
-=======
     Ok(HttpResponse::NoContent().finish())
->>>>>>> cd8a54af
 }
 
 #[derive(Debug, Clone)]
